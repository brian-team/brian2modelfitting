--- conflicted
+++ resolved
@@ -953,16 +953,11 @@
                                       self.parameter_names, self.n_traces, 1)
             self.simulator.run(self.duration, param_dic,
                                self.parameter_names, name='refine')
-<<<<<<< HEAD
-            trace = getattr(self.simulator.monitor, self.output_var+'_')
+            trace = getattr(self.simulator.statemonitor, self.output_var+'_')
             if t_weights is None:
                 residual = trace[:, t_start_steps:] - self.output_[:, t_start_steps:]
             else:
-                residual = (trace - self.output_)*t_weights
-=======
-            trace = getattr(self.simulator.statemonitor, self.output_var+'_')
-            residual = trace[:, t_start_steps:] - self.output_[:, t_start_steps:]
->>>>>>> 6ee06694
+                residual = (trace - self.output_) * t_weights
             return residual.flatten() * normalization
 
         def _calc_gradient(params):

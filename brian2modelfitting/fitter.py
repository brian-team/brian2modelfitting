--- conflicted
+++ resolved
@@ -12,11 +12,7 @@
 
 from brian2 import (NeuronGroup, defaultclock, get_device, Network,
                     StateMonitor, SpikeMonitor, second, get_local_namespace,
-<<<<<<< HEAD
-                    Quantity, get_logger, Expression)
-=======
-                    Quantity, get_logger, ms)
->>>>>>> 8a9d06e8
+                    Quantity, get_logger, Expression, ms)
 from brian2.input import TimedArray
 from brian2.equations.equations import Equations, SUBEXPRESSION, SingleEquation
 from brian2.devices import set_device, reset_device, device
@@ -1142,22 +1138,9 @@
     def fit(self, optimizer, metric=None, n_rounds=1, callback='text',
             restart=False, start_iteration=None, penalty=None,
             level=0, **params):
-<<<<<<< HEAD
-=======
+        self.bounds = dict(params)
         if metric is None:
             metric = MSEMetric()
-
-        if not isinstance(metric, TraceMetric):
-            raise TypeError("You can only use TraceMetric child metric with "
-                            "TraceFitter")
-        if metric.t_weights is not None:
-            if not metric.t_weights.shape == (self.output.shape[1], ):
-                raise ValueError("The 't_weights' argument of the metric has "
-                                 "to be a one-dimensional array of length "
-                                 f"{self.output.shape[1]} but has shape "
-                                 f"{metric.t_weights.shape}")
->>>>>>> 8a9d06e8
-        self.bounds = dict(params)
         metric = self._verify_metric_argument(metric, metric_class=TraceMetric)
         best_params, error = super().fit(optimizer=optimizer,
                                          metric=metric,
@@ -1507,23 +1490,14 @@
     def fit(self, optimizer, metric=None, n_rounds=1, callback='text',
             restart=False, start_iteration=None, penalty=None,
             level=0, **params):
-<<<<<<< HEAD
+        if metric is None:
+            metric = GammaFactor(delta=2*ms, time=self.duration)
         metric = self._verify_metric_argument(metric, metric_class=SpikeMetric)
         best_params, error = super().fit(optimizer=optimizer,
                                          metric=metric,
                                          n_rounds=n_rounds,
                                          callback=callback,
                                          restart=restart,
-=======
-        if metric is None:
-            metric = GammaFactor(delta=2*ms, time=self.duration) 
-
-        if not isinstance(metric, SpikeMetric):
-            raise TypeError("You can only use SpikeMetric child metric with "
-                            "SpikeFitter")
-        best_params, error = super().fit(optimizer, metric, n_rounds,
-                                         callback, restart,
->>>>>>> 8a9d06e8
                                          start_iteration=start_iteration,
                                          penalty=penalty,
                                          level=level+1,

--- conflicted
+++ resolved
@@ -95,22 +95,10 @@
 
 
 # -- Extension configuration -------------------------------------------------
-<<<<<<< HEAD
 intersphinx_mapping = {'python': ('https://docs.python.org/', None),
                        'brian2': ('https://brian2.readthedocs.org/en/stable/', None),
                        'matplotlib': ('http://matplotlib.org/', None),
                        'numpy': ('http://docs.scipy.org/doc/numpy/', None),
                        'scipy': ('http://docs.scipy.org/doc/scipy/reference/', None),
                        'pandas': ('https://pandas.pydata.org/pandas-docs/stable/', None)
-                       }
-=======
-intersphinx_mapping = {
-    'python': ('https://docs.python.org/', None),
-    'brian2': ('https://brian2.readthedocs.org/en/stable/', None),
-    'matplotlib': ('http://matplotlib.org/', None),
-    'numpy': ('http://docs.scipy.org/doc/numpy/', None),
-    'scipy': ('http://docs.scipy.org/doc/scipy/reference/', None),
-    'pandas': ('https://pandas.pydata.org/pandas-docs/stable/', None),
-    'lmfit': ('https://lmfit.github.io/lmfit-py/', None),
-    }
->>>>>>> e988e6de
+                       }
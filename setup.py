#! /usr/bin/env python
"""brian2modelfitting setup script"""

import os

from setuptools import setup, find_packages


version = {}
with open(os.path.join('brian2modelfitting', 'version.py')) as fp:
    exec(fp.read(), version)

with open('README.md') as f:
    long_description = f.read()

setup(name='brian2modelfitting',
      url='https://github.com/brian-team/brian2modelfitting',
      version=version['version'],
      packages=find_packages(),
      install_requires=['numpy',
                        'brian2>=2.2',
                        'setuptools',
                        'nevergrad>=0.4',
                        'scikit-optimize',
                        'tqdm',
                        ],
      provides=['brian2modelfitting'],
      extras_require={'test': ['pytest'],
                      'docs': ['sphinx>=1.8'],
<<<<<<< HEAD
                      'full': ['efel']},
      python_requires='>=3.6',
=======
                      'full': ['efel', 'lmfit', 'sbi>=0.16.0', 'torch>=1.9,<1.10', 'pandas'],
                      },
      python_requires='>=3.7',
>>>>>>> e988e6de
      use_2to3=False,
      zip_safe=False,
      description='Modelfitting Toolbox for the Brian 2 simulator',
      long_description=long_description,
      author='Aleksandra Teska, Marcel Stimberg, Romain Brette, Dan Goodman',
      author_email='team@briansimulator.org',
      license='CeCILL-2.1',
      classifiers=[
          'Development Status :: 4 - Beta',
          'Intended Audience :: Science/Research',
          'License :: OSI Approved :: CEA CNRS Inria Logiciel Libre License, '
          'version 2.1 (CeCILL-2.1)',
          'Natural Language :: English',
          'Operating System :: OS Independent',
          'Programming Language :: Python',
          'Programming Language :: Python :: 3',
          'Topic :: Scientific/Engineering :: Bio-Informatics'
          ],
      keywords='model fitting computational neuroscience',
      )<|MERGE_RESOLUTION|>--- conflicted
+++ resolved
@@ -27,14 +27,9 @@
       provides=['brian2modelfitting'],
       extras_require={'test': ['pytest'],
                       'docs': ['sphinx>=1.8'],
-<<<<<<< HEAD
-                      'full': ['efel']},
-      python_requires='>=3.6',
-=======
                       'full': ['efel', 'lmfit', 'sbi>=0.16.0', 'torch>=1.9,<1.10', 'pandas'],
                       },
       python_requires='>=3.7',
->>>>>>> e988e6de
       use_2to3=False,
       zip_safe=False,
       description='Modelfitting Toolbox for the Brian 2 simulator',
